--- conflicted
+++ resolved
@@ -45,11 +45,7 @@
 extensions = [
                 'sphinx.ext.autodoc',
                 'sphinx.ext.napoleon',
-<<<<<<< HEAD
-                'sphinx.ext.viewcode',
-=======
                 'sphinx.ext.linkcode',
->>>>>>> a722f706
                 'nbsphinx',
                 'nbsphinx_link',
                 'IPython.sphinxext.ipython_console_highlighting',
