--- conflicted
+++ resolved
@@ -19,11 +19,8 @@
 pytest-cov = "^3.0.0"
 scipy = "^1.7.3"
 jupyter = "^1.0.0"
-<<<<<<< HEAD
+pytest-lazy-fixture = "^0.6.3"
 matplotlib = "^3.5.1"
-=======
-pytest-lazy-fixture = "^0.6.3"
->>>>>>> b1e88a2b
 
 [tool.poetry.dev-dependencies]
 Sphinx = "^4.1.1"
