--- conflicted
+++ resolved
@@ -344,11 +344,7 @@
     dt = (times - ephem['t_oe']) + (np.mod(gpsweek, 1024) - np.mod(ephem['GPSWeek'],1024))*604800.0
     # Calculate the mean anomaly with corrections
     Mcorr = ephem['deltaN'] * dt
-<<<<<<< HEAD
     M = ephem['M_0'] + (np.sqrt(gpsconsts.MUEARTH) * ephem['sqrtA']**-3) * dt + Mcorr
-=======
-    M = ephem['M_0'] + (np.sqrt(gpsconst.MUEARTH) * ephem['sqrtA']**-3) * dt + Mcorr
->>>>>>> 1ea35385
 
     # Compute the eccentric anomaly from mean anomaly using the Newton-Raphson method
     # to solve for E in:
@@ -379,11 +375,7 @@
 
     # Also correct for the rotation since the beginning of the GPS week for which the Omega0 is
     # defined.  Correct for GPS week rollovers.
-<<<<<<< HEAD
     Omega = ephem['Omega_0'] - gpsconsts.OMEGAEDOT*(times+(np.mod(gpsweek,1024)-np.mod(ephem['GPSWeek'],1024))*604800.) + OmegaCorr
-=======
-    Omega = ephem['Omega_0'] - gpsconst.OMEGAEDOT*(times+(np.mod(gpsweek,1024)-np.mod(ephem['GPSWeek'],1024))*604800.) + OmegaCorr
->>>>>>> 1ea35385
 
 
     # Calculate orbital radius with correction
@@ -393,11 +385,7 @@
     ############################################
     ######  Lines added for velocity (1)  ######
     ############################################
-<<<<<<< HEAD
     dE = (np.sqrt(gpsconsts.MUEARTH) * (ephem['sqrtA']**(-3)) + ephem['deltaN'])/(1 - ephem['e'] * np.cos(E))
-=======
-    dE = (np.sqrt(gpsconst.MUEARTH) * (ephem['sqrtA']**(-3)) + ephem['deltaN'])/(1 - ephem['e'] * np.cos(E))
->>>>>>> 1ea35385
     dphi = np.sqrt(1 - ephem['e']**2)*dE/(1 - ephem['e'] * np.cos(E))
     dr = ephem['sqrtA']**2 * ephem['e'] * dE * np.sin(E) + 2 * (ephem['C_rs']*cos2phi - ephem['C_rc']*sin2phi)*dphi # Changed from the paper
 
@@ -430,17 +418,10 @@
     ############################################
     ######  Lines added for velocity (4)  ######
     ############################################
-<<<<<<< HEAD
     dOmega = ephem['OmegaDot'] - gpsconsts.OMEGAEDOT
     satXYZV['vx'] = dxp*np.cos(Omega) - dyp*np.cos(i)*np.sin(Omega) + yp*np.sin(Omega)*np.sin(i)*di - (xp*np.sin(Omega) + yp*np.cos(i)*np.cos(Omega))*dOmega
     satXYZV['vy'] = dxp*np.sin(Omega) + dyp*np.cos(i)*np.cos(Omega) - yp*np.sin(i)*np.cos(Omega)*di + (xp*np.cos(Omega) - yp*np.cos(i)*np.sin(Omega))*dOmega
     satXYZV['vz'] = dyp*np.sin(i) + yp*np.cos(i)*di
-=======
-    dOmega = ephem['OmegaDot'] - gpsconst.OMEGAEDOT
-    satXYZV.loc[:,'vx'] = dxp*np.cos(Omega) - dyp*np.cos(i)*np.sin(Omega) + yp*np.sin(Omega)*np.sin(i)*di - (xp*np.sin(Omega) + yp*np.cos(i)*np.cos(Omega))*dOmega
-    satXYZV.loc[:,'vy'] = dxp*np.sin(Omega) + dyp*np.cos(i)*np.cos(Omega) - yp*np.sin(i)*np.cos(Omega)*di + (xp*np.cos(Omega) - yp*np.cos(i)*np.sin(Omega))*dOmega
-    satXYZV.loc[:,'vz'] = dyp*np.sin(i) + yp*np.cos(i)*di
->>>>>>> 1ea35385
 
     return satXYZV
 
@@ -529,21 +510,10 @@
 
     #NOTE: Removed ionospheric delay calculation here
 
-<<<<<<< HEAD
     # Calculate the tropospheric delays
     tropoDelay = calculate_tropo_delay(gpstime,gpsweek,ephem,rx)
     # Calculate total pseudorange correction
     prCorr = pr_meas + clockCorr*gpsconsts.C - tropoDelay*gpsconsts.C
-=======
-    # calculate clock psuedorange correction
-    prCorr = pr_meas + clockCorr*gpsconsts.C
-
-    if rx[0][0] != None: # TODO: Reference using 2D array slicing
-        # Calculate the tropospheric delays
-        tropoDelay = calculate_tropo_delay(gpstime,gpsweek,ephem,rx)
-        # Calculate total pseudorange correction
-        prCorr -= tropoDelay*gpsconsts.C
->>>>>>> 1ea35385
 
     if isinstance(prCorr, pd.Series):
         prCorr = prCorr.to_numpy(dtype=float)
