--- conflicted
+++ resolved
@@ -5,49 +5,29 @@
 
 """
 
-<<<<<<< HEAD
-__authors__ = "Ashwin Kanhere, Bradley Collicott"
-=======
-__authors__ = "Ashwin Kanhere"
->>>>>>> d95108b4
+_authors__ = "Ashwin Kanhere, Bradley Collicott"
 __date__ = "16 July 2021"
 
 import os
 import sys
-<<<<<<< HEAD
-=======
+import numpy as np
+import pandas as pd
+from numpy.random import default_rng
+
 # append <path>/gnss_lib_py/gnss_lib_py/ to path
 sys.path.append(os.path.dirname(
                 os.path.dirname(
                 os.path.realpath(__file__))))
 
->>>>>>> d95108b4
-import numpy as np
-import pandas as pd
-from numpy.random import default_rng
-
-<<<<<<< HEAD
-# append <path>/gnss_lib_py/gnss_lib_py/ to path
-sys.path.append(os.path.dirname(
-                os.path.dirname(
-                os.path.realpath(__file__))))
-from core.constants import GPSConsts
-=======
 import core.constants as consts
->>>>>>> d95108b4
-from core.coordinates import ecef2geodetic
+rom core.coordinates import ecef2geodetic
 
 # TODO: Check if any of the functions are sorting the dataframe w.r.t SV while
 # processing the measurements
 
-<<<<<<< HEAD
 
 def _extract_pos_vel_arr(sat_posvel):
     """Extract satellite positions and velocities into numpy arrays.
-=======
-def _extract_pos_vel_arr(satXYZV):
-    """Extract satellite positions and velocities into numpy arrays
->>>>>>> d95108b4
 
     Parameters
     ----------
@@ -168,18 +148,11 @@
     # gpstime from measurement
     pos = np.reshape(pos, [1, 3])
     vel = np.reshape(vel, [1, 3])
-<<<<<<< HEAD
-    gpsconsts = GPSConsts()
     sat_posvel, del_pos, true_range = _find_sat_location(gpsweek, gpstime,
                                                          ephem, pos, sat_posvel)
     # sat_pos, sat_vel, del_pos are both Nx3
     _, _, sat_vel = _extract_pos_vel_arr(sat_posvel)
 
-=======
-    satXYZV, delXYZ, true_range = _find_sat_location(gpsweek, gpstime, ephem, pos, satXYZV)
-    _, satXYZ, satV = _extract_pos_vel_arr(satXYZV)
-    # satXYZ, satV, delXYZ are both Nx3
->>>>>>> d95108b4
     # Obtain corrected pseudoranges and add receiver clock bias to them
     prange = true_range + bias
     # prange = (correct_pseudorange(gpstime, gpsweek, ephem, true_range,
@@ -189,15 +162,11 @@
     # TODO: Add corrections instead of returning corrected pseudoranges
 
     # Obtain difference of velocity between satellite and receiver
-<<<<<<< HEAD
+
     del_vel = sat_vel - np.tile(np.reshape(vel, 3), [len(ephem), 1])
     prange_rate = np.sum(del_vel*del_pos, axis=1)/true_range + b_dot
-    doppler = -(gpsconsts.F1/gpsconsts.C) * (prange_rate)
-=======
-    delV = satV - np.tile(np.reshape(vel, 3), [len(ephem), 1])
-    prange_rate = np.sum(delV*delXYZ, axis=1)/true_range + b_dot
     doppler = -(consts.F1/consts.C) * (prange_rate)
->>>>>>> d95108b4
+
     # doppler = pd.DataFrame(doppler, index=prange.index.copy())
     measurements = pd.DataFrame(np.column_stack((prange, doppler)),
                                 index=sat_posvel.index,
@@ -228,14 +197,10 @@
         Ephemeris parameters of visible satellites
 
     """
-<<<<<<< HEAD
-    gpsconsts = GPSConsts()
+
     # Find positions and velocities of all satellites
-    approx_posvel = find_sat(ephem, gpstime - gpsconsts.T_TRANS, gpsweek)
-=======
-    # Find positions of all satellites
-    approx_XYZV = FindSat(ephem, gpstime - consts.T_TRANS, gpsweek) # Also contains satellite velocities
->>>>>>> d95108b4
+    approx_posvel = find_sat(ephem, gpstime - consts.T_TRANS, gpsweek)
+
     # Find elevation and azimuth angles for all satellites
     _, approx_pos, _ = _extract_pos_vel_arr(approx_posvel)
     approx_el_az = find_elaz(np.reshape(rx_ecef, [1, 3]), approx_pos)
@@ -279,41 +244,24 @@
     pos = np.reshape(pos, [1, 3])
     if sat_posvel is None:
         satellites = len(ephem.index)
-<<<<<<< HEAD
-        sat_posvel = find_sat(ephem, gpstime - gpsconsts.T_TRANS, gpsweek)
+        sat_posvel = find_sat(ephem, gpstime - consts.T_TRANS, gpsweek)
         del_pos, true_range = _find_delxyz_range(sat_posvel, pos, satellites)
-        t_corr = true_range/gpsconsts.C
-=======
-        satXYZV = FindSat(ephem, gpstime - consts.T_TRANS, gpsweek)
-        delXYZ, true_range = _find_delxyz_range(satXYZV, pos, satellites)
-        tcorr = true_range/consts.C
->>>>>>> d95108b4
+        t_corr = true_range/consts.C
+
         # Find satellite locations at (a more accurate) time of transmission
         sat_posvel = find_sat(ephem, gpstime-t_corr, gpsweek)
     else:
-<<<<<<< HEAD
         satellites = len(sat_posvel.index)
     del_pos, true_range = _find_delxyz_range(sat_posvel, pos, satellites)
-    t_corr = true_range/gpsconsts.C
+    t_corr = true_range/consts.C
     # Corrections for the rotation of the Earth during transmission
     # _, sat_pos, sat_vel = _extract_pos_vel_arr(sat_posvel)
-    del_x = gpsconsts.OMEGAEDOT*sat_posvel['x'] * t_corr
-    del_y = gpsconsts.OMEGAEDOT*sat_posvel['y'] * t_corr
+    del_x = consts.OMEGAEDOT*sat_posvel['x'] * t_corr
+    del_y = consts.OMEGAEDOT*sat_posvel['y'] * t_corr
     sat_posvel['x'] = sat_posvel['x'] + del_x
     sat_posvel['y'] = sat_posvel['y'] + del_y
     return sat_posvel, del_pos, true_range
-=======
-        satellites = len(satXYZV.index)
-    delXYZ, true_range = _find_delxyz_range(satXYZV, pos, satellites)
-    tcorr = true_range/consts.C
-    # Corrections for the rotation of the Earth during transmission
-    _, satXYZ, satV = _extract_pos_vel_arr(satXYZV)
-    delX = consts.OMEGA_E_DOT*satXYZV['x'] * tcorr
-    delY = consts.OMEGA_E_DOT*satXYZV['y'] * tcorr
-    satXYZV['x'] = satXYZV['x'] + delX
-    satXYZV['y'] = satXYZV['y'] + delY
-    return satXYZV, delXYZ, true_range
->>>>>>> d95108b4
+
 
 
 def _find_delxyz_range(sat_posvel, pos, satellites):
@@ -382,14 +330,6 @@
 
     """
     # Satloc contains both positions and velocities.
-<<<<<<< HEAD
-
-    # Load in GPS constants
-    gpsconsts = GPSConsts()
-=======
-    #TODO: Look into combining this method with the ones in read_rinex.py
-    #TODO: Clean up this code
->>>>>>> d95108b4
 
     # Extract parameters
     c_is = ephem['C_is']
@@ -407,7 +347,7 @@
     sqrt_sma = ephem['sqrtA'] # sqrt of semi-major axis
     sma      = sqrt_sma**2      # semi-major axis
 
-    sqrt_mu_A = np.sqrt(gpsconsts.MUEARTH) * sqrt_sma**-3 # mean angular motion
+    sqrt_mu_A = np.sqrt(consts.MUEARTH) * sqrt_sma**-3 # mean angular motion
     gpsweek_diff = np.mod(gpsweek,1024) - np.mod(ephem['GPSWeek'],1024)*604800.
 
     # if np.size(times_all)==1:
@@ -424,13 +364,8 @@
     dt = times - ephem['t_oe'] + gpsweek_diff
 
     # Calculate the mean anomaly with corrections
-<<<<<<< HEAD
     M_corr = dN * dt
     M = M_0 + (sqrt_mu_A * dt) + M_corr
-=======
-    Mcorr = ephem['deltaN'] * dt
-    M = ephem['M_0'] + (np.sqrt(consts.MU_EARTH) * ephem['sqrtA']**-3) * dt + Mcorr
->>>>>>> d95108b4
 
     # Compute Eccentric Anomaly
     E = _compute_eccentric_anomoly(M, e, tol=1e-5)
@@ -454,19 +389,14 @@
         phi = phi_0 + phi_corr
 
     # Calculate the longitude of ascending node with correction
-<<<<<<< HEAD
     omega_corr = ephem['OmegaDot'] * dt
-=======
-    OmegaCorr = ephem['OmegaDot'] * dt
 
     # Also correct for the rotation since the beginning of the GPS week for which the Omega0 is
     # defined.  Correct for GPS week rollovers.
-    Omega = ephem['Omega_0'] - consts.OMEGA_E_DOT*(times+(np.mod(gpsweek,1024)-np.mod(ephem['GPSWeek'],1024))*604800.) + OmegaCorr
->>>>>>> d95108b4
 
     # Also correct for the rotation since the beginning of the GPS week for
     # which the Omega0 is defined.  Correct for GPS week rollovers.
-    omega = omega_0 - (gpsconsts.OMEGAEDOT*(times + gpsweek_diff)) + omega_corr
+    omega = omega_0 - (consts.OMEGAEDOT*(times + gpsweek_diff)) + omega_corr
 
     # Calculate orbital radius with correction
     r_corr = c_rc * cos_to_phi + c_rs * sin_to_phi
@@ -475,17 +405,10 @@
     ############################################
     ######  Lines added for velocity (1)  ######
     ############################################
-<<<<<<< HEAD
     dE   = (sqrt_mu_A + dN) / e_cos_E
     dphi = np.sqrt(1 - e**2)*dE / e_cos_E
     # Changed from the paper
     dr   = (sma * e * dE * sin_E) + 2*(c_rs*cos_to_phi - c_rc*sin_to_phi)*dphi
-=======
-    dE = (np.sqrt(consts.MU_EARTH) * (ephem['sqrtA']**(-3)) + ephem['deltaN'])/(1 - ephem['e'] * np.cos(E))
-    dphi = np.sqrt(1 - ephem['e']**2)*dE/(1 - ephem['e'] * np.cos(E))
-    dr = ephem['sqrtA']**2 * ephem['e'] * dE * np.sin(E) + 2 * (ephem['C_rs']*cos2phi - ephem['C_rc']*sin2phi)*dphi # Changed from the paper
-
->>>>>>> d95108b4
 
     # Calculate the inclination with correction
     i_corr = c_ic*cos_to_phi + c_is*sin_to_phi + ephem['IDOT']*dt
@@ -521,20 +444,11 @@
     ############################################
     ######  Lines added for velocity (4)  ######
     ############################################
-<<<<<<< HEAD
     omega_dot = ephem['OmegaDot'] - gpsconsts.OMEGAEDOT
     sat_posvel.loc[:,'vx'] = (dxp * cos_omega
                          - dyp * cos_i*sin_omega
                          + yp  * sin_omega*sin_i*di
                          - (xp * sin_omega + yp*cos_i*cos_omega)*omega_dot)
-=======
-    dOmega = ephem['OmegaDot'] - consts.OMEGA_E_DOT
-    satXYZV.loc[:,'vx'] = dxp*np.cos(Omega) - dyp*np.cos(i)*np.sin(Omega) + yp*np.sin(Omega)*np.sin(i)*di - (xp*np.sin(Omega) + yp*np.cos(i)*np.cos(Omega))*dOmega
-    satXYZV.loc[:,'vy'] = dxp*np.sin(Omega) + dyp*np.cos(i)*np.cos(Omega) - yp*np.sin(i)*np.cos(Omega)*di + (xp*np.cos(Omega) - yp*np.cos(i)*np.sin(Omega))*dOmega
-    satXYZV.loc[:,'vz'] = dyp*np.sin(i) + yp*np.cos(i)*di
-
-    return satXYZV
->>>>>>> d95108b4
 
     sat_posvel.loc[:,'vy'] = (dxp * sin_omega
                          + dyp * cos_i * cos_omega
@@ -576,21 +490,10 @@
     Urbana-Champaign. Fall 2017
 
     """
-<<<<<<< HEAD
-    # TODO: Incorporate satellite clock rate changes into doppler measurements
-    # TODO: Change default of rx_ecef to an array of None with size
-    # TODO: Change the sign for corrections to what will be added to expected
-    # measurements
-    # TODO: Return corrections instead of corrected measurements
-
-    # Load GPS Constants
-    gpsconsts = GPSConsts()
-=======
     # TODO: Incorporate satellite clock rate changes into the doppler measurements
     # TODO: Change default of rx to an array of None with size
     # TODO: Change the sign for corrections to what will be added to expected measurements
     # TODO: Return corrections instead of corrected measurements
->>>>>>> d95108b4
 
     # Extract parameters
     # M_0  = ephem['M_0']
@@ -615,13 +518,8 @@
         dt = dt - np.sign(dt)*604800
 
     # Calculate the mean anomaly with corrections
-<<<<<<< HEAD
     M_corr = ephem['deltaN'] * dt
     M      = ephem['M_0'] + (sqrt_mu_A * dt) + M_corr
-=======
-    Mcorr = ephem['deltaN'] * dt
-    M = ephem['M_0'] + (np.sqrt(consts.MU_EARTH) * ephem['sqrtA']**-3) * dt + Mcorr
->>>>>>> d95108b4
 
     # Compute Eccentric Anomaly
     E = _compute_eccentric_anomoly(M, e, tol=1e-5)
@@ -641,11 +539,7 @@
                      + ephem['SVclockDriftRate']*t_offset**2)
 
     # Calcualte the relativistic clock correction
-<<<<<<< HEAD
-    corr_relativistic = gpsconsts.F * e * sqrt_sma * np.sin(E)
-=======
-    corrRelativistic = consts.F*ephem['e']*ephem['sqrtA']*np.sin(E)
->>>>>>> d95108b4
+    corr_relativistic = consts.F * e * sqrt_sma * np.sin(E)
 
     # Calculate the total clock correction including the Tgd term
     clk_corr = (corr_polynomial - ephem['TGD'] + corr_relativistic)
@@ -653,21 +547,13 @@
     # NOTE: Removed ionospheric delay calculation here
 
     # calculate clock psuedorange correction
-<<<<<<< HEAD
     pr_corr +=  clk_corr*gpsconsts.C
-=======
-    prCorr = pr_meas + clockCorr*consts.C
->>>>>>> d95108b4
 
     if rx_ecef[0][0] is not None: # TODO: Reference using 2D array slicing
         # Calculate the tropospheric delays
         tropo_delay = calculate_tropo_delay(gpstime, gpsweek, ephem, rx_ecef)
         # Calculate total pseudorange correction
-<<<<<<< HEAD
         pr_corr -= tropo_delay*gpsconsts.C
-=======
-        prCorr -= tropoDelay*consts.C
->>>>>>> d95108b4
 
     if isinstance(pr_corr, pd.Series):
         pr_corr = pr_corr.to_numpy(dtype=float)
@@ -729,15 +615,11 @@
         height[ind] = 0
 
     # Calculate the delay
-<<<<<<< HEAD
     # TODO: Store these numbers somewhere, we should know where they're from -BC
     c_1 = 2.47
     c_2 = 0.0121
     c_3 = 1.33e-4
     tropo_delay = c_1/(np.sin(el_r)+c_2) * np.exp(-height*c_3)/gpsconsts.C
-=======
-    tropo_delay = 2.47/(np.sin(el_r)+0.0121) * np.exp(-height*1.33e-4)/consts.C
->>>>>>> d95108b4
 
     return tropo_delay
 
