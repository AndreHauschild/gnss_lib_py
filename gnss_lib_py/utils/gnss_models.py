--- conflicted
+++ resolved
@@ -295,13 +295,8 @@
     """
     # and satellite positions in sv_posvel
     rx_ecef, rx_v_ecef, clk_bias, clk_drift = _extract_state_variables(state)
-<<<<<<< HEAD
     sv_posvel, del_pos, true_range = find_sv_location(gps_millis,
                                                          rx_ecef, ephem, sv_posvel)
-=======
-    sv_posvel, del_pos, true_range = _find_sv_location(gps_millis,
-                                                        rx_ecef, ephem, sv_posvel)
->>>>>>> 076d5f16
     # sv_pos, sv_vel, del_pos are both Nx3
     _, sv_vel = _extract_pos_vel_arr(sv_posvel)
 
