--- conflicted
+++ resolved
@@ -318,13 +318,8 @@
                           navdata["y_sv_m",:].reshape(-1,1),
                           navdata["z_sv_m",:].reshape(-1,1)))
 
-<<<<<<< HEAD
     for t_idx, timestep in enumerate(np.unique(navdata["gps_millis",:])):
-        idxs = np.where(navdata["gps_millis",:] == timestep)[1]
-=======
-    for t_idx, timestep in enumerate(np.unique(navdata["millisSinceGpsEpoch",:])):
-        idxs = np.where(navdata["millisSinceGpsEpoch",:] == timestep)[0]
->>>>>>> 832b7766
+        idxs = np.where(navdata["gps_millis",:] == timestep)[0]
         for m_idx in idxs:
 
             if signal_types[m_idx] not in skyplot_data:
